# coding=utf-8
# Copyright 2020 The TensorFlow Datasets Authors.
#
# Licensed under the Apache License, Version 2.0 (the "License");
# you may not use this file except in compliance with the License.
# You may obtain a copy of the License at
#
#     http://www.apache.org/licenses/LICENSE-2.0
#
# Unless required by applicable law or agreed to in writing, software
# distributed under the License is distributed on an "AS IS" BASIS,
# WITHOUT WARRANTIES OR CONDITIONS OF ANY KIND, either express or implied.
# See the License for the specific language governing permissions and
# limitations under the License.

# Lint as: python3
"""This module contains the reader config.
"""

<<<<<<< HEAD
from __future__ import absolute_import
from __future__ import division
from __future__ import print_function

from absl import logging
=======
>>>>>>> 6a5154f7
import attr

import tensorflow.compat.v2 as tf


_OLD = 'interleave_parallel_reads'
_NEW = 'interleave_cycle_length'
_WARNING_MSG = (
    '`{}` argument of `tfds.ReadConfig` is '
    'deprecated and will be removed in a future version. Please use '
    '`{}` instead.').format(_OLD, _NEW)


# TODO(tfds): Use dataclasses once Py2 support is dropped
@attr.s
class _ReadConfig(object):
  """Configures input reading pipeline."""
  # General tf.data.Dataset parametters
  options = attr.ib(factory=tf.data.Options)
  try_autocache = attr.ib(default=True)
  # tf.data.Dataset.shuffle parameters
  shuffle_seed = attr.ib(default=None)
  shuffle_reshuffle_each_iteration = attr.ib(default=None)
  # Interleave parameters
  # Both parallel_reads and block_length have empirically been tested to give
  # good results on imagenet.
  # This values might be changes in the future, with more performance test runs.
  interleave_cycle_length = attr.ib(default=16)
  interleave_block_length = attr.ib(default=16)
  input_context = attr.ib(default=None)
  experimental_interleave_sort_fn = attr.ib(default=None)

  @property
  def interleave_parallel_reads(self):
    logging.warning(_WARNING_MSG)
    return self.interleave_cycle_length

  @interleave_parallel_reads.setter
  def interleave_parallel_reads(self, value):
    logging.warning(_WARNING_MSG)
    self.interleave_cycle_length = value


class ReadConfig(_ReadConfig):
  """Configures input reading pipeline.

  Attributes:
    options: `tf.data.Options()`, dataset options. Those options are added to
      the default values defined in `tfrecord_reader.py`.
      Note that when `shuffle_files` is True and no seed is defined,
      experimental_deterministic will be set to False internally,
      unless it is defined here.
    try_autocache: If True (default) and the dataset satisfy the right
      conditions (dataset small enough, files not shuffled,...) the dataset
      will be cached during the first iteration (through `ds = ds.cache()`).
    shuffle_seed: `tf.int64`, seed forwarded to `tf.data.Dataset.shuffle` during
      file shuffling (which happens when `tfds.load(..., shuffle_files=True)`).
    shuffle_reshuffle_each_iteration: `bool`, forwarded to
      `tf.data.Dataset.shuffle` during file shuffling (which happens when
      `tfds.load(..., shuffle_files=True)`).
    interleave_cycle_length: `int`, forwarded to `tf.data.Dataset.interleave`.
      Default to 16.
    interleave_block_length: `int`, forwarded to `tf.data.Dataset.interleave`.
      Default to 16.
    input_context: `tf.distribute.InputContext`, if set, each worker
      will read a different set of file. For more info, see the
      [distribute_datasets_from_function
      documentation](https://www.tensorflow.org/api_docs/python/tf/distribute/Strategy#experimental_distribute_datasets_from_function).
      Note:

      * Each workers will always read the same subset of files. `shuffle_files`
        only shuffle files within each worker.
      * If `info.splits[split].num_shards < input_context.num_input_pipelines`,
        an error will be raised, as some workers would be empty.

    experimental_interleave_sort_fn: Function with signature
      `List[FileDict] -> List[FileDict]`, which takes the list of
      `dict(file: str, take: int, skip: int)` and returns the modified version
      to read. This can be used to sort/shuffle the shards to read in
      a custom order, instead of relying on `shuffle_files=True`.
  """

  def __init__(self, **kwargs):
    if _OLD in kwargs:
      if _NEW in kwargs:
        raise ValueError('Cannot set both {} and {}'.format(_OLD, _NEW))
      logging.warning(_WARNING_MSG)
      kwargs[_NEW] = kwargs.pop(_OLD)
    super(ReadConfig, self).__init__(**kwargs)<|MERGE_RESOLUTION|>--- conflicted
+++ resolved
@@ -17,14 +17,7 @@
 """This module contains the reader config.
 """
 
-<<<<<<< HEAD
-from __future__ import absolute_import
-from __future__ import division
-from __future__ import print_function
-
 from absl import logging
-=======
->>>>>>> 6a5154f7
 import attr
 
 import tensorflow.compat.v2 as tf
