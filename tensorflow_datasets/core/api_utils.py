--- conflicted
+++ resolved
@@ -16,49 +16,27 @@
 # Lint as: python3
 """API utilities."""
 
-<<<<<<< HEAD
-=======
-from __future__ import absolute_import
-from __future__ import division
-from __future__ import print_function
-
-import typing
-from typing import Any, Callable, Iterable, List, Optional, Sized, Union
-
->>>>>>> 9efc6d6f
 import functools
 import inspect
 import typing
 from typing import Any, Callable, List, Optional, TypeVar
 
+from absl import logging
 import six
 import wrapt
 
-
 __all__ = [
-    "disallow_positional_args"
+    'disallow_positional_args'
 ]
 
-Fn = TypeVar("Fn", bound=Callable[..., Any])
+Fn = TypeVar('Fn', bound=Callable[..., Any])
 
 REQUIRED_ARG = object()
 _POSITIONAL_ARG_ERR_MSG = (
-    "Please use keyword arguments and not positional arguments. This enables "
-    "more flexible API development. Thank you!\n"
-    "Positional arguments passed to fn %s: %s.")
+    'Please use keyword arguments and not positional arguments. This enables '
+    'more flexible API development. Thank you!\n'
+    'Positional arguments passed to fn %s: %s.')
 
-FnT = TypeVar('FnT')
-
-# pytype: disable=pointless-statement
-# pylint: disable=unused-argument
-@typing.overload
-def disallow_positional_args(wrapped: None,
-                             allowed: List[str]) -> Callable[[FnT], FnT]:
-  ...
-
-@typing.overload
-def disallow_positional_args(wrapped: FnT, allowed: None) -> FnT:
-  ...
 
 # `disallow_positional_args` can be applied as a decorator `@decorator` or
 # as a decorator factory `@decorator(**options)`, so we're using
@@ -74,6 +52,11 @@
   ...
 def disallow_positional_args(wrapped=None, allowed=None):  # pylint: disable=g-wrong-blank-lines
   """Requires function to be called using keyword arguments."""
+  logging.warning(
+      'disallow_positional_args is deprecated. Please use Python 3 '
+      '`def f(*, arg0, arg1):` instead.'
+  )
+
   # See
   # https://wrapt.readthedocs.io/en/latest/decorators.html#decorators-with-optional-arguments
   # for decorator pattern.
@@ -81,24 +64,16 @@
     return functools.partial(disallow_positional_args, allowed=allowed)  # pytype: disable=bad-return-type
 
   @wrapt.decorator
-  def disallow_positional_args_dec(fn: Callable[..., Any],
-                                   instance: Optional[object],
-                                   args: Any, kwargs: Any) -> object:
+  def disallow_positional_args_dec(fn, instance, args, kwargs):
     ismethod = instance is not None
     _check_no_positional(fn, args, ismethod, allowed=allowed)
     _check_required(fn, kwargs)
     return fn(*args, **kwargs)
 
   return disallow_positional_args_dec(wrapped)  # pylint: disable=no-value-for-parameter
-# pylint: enable=unused-argument
-# pytype: enable=pointless-statement
 
 
-def _check_no_positional(fn: Callable[..., Any],
-                         args: Any,
-                         is_method: bool = False,
-                         allowed: Optional[object] = None) -> None:
-  """Method is to check for availability of positional args."""
+def _check_no_positional(fn, args, is_method=False, allowed=None):
   allowed = set(allowed or [])
   offset = int(is_method)
   if args:
@@ -108,7 +83,7 @@
     raise ValueError(_POSITIONAL_ARG_ERR_MSG % (fn.__name__, str(arg_names)))
 
 
-def _required_args(fn: Callable[..., Any]) -> List[str]:
+def _required_args(fn):
   """Returns arguments of fn with default=REQUIRED_ARG."""
   spec = getargspec(fn)
   if not spec.defaults:
@@ -119,16 +94,14 @@
           if val is REQUIRED_ARG]
 
 
-def _check_required(fn: Callable[..., Any], kwargs: Any) -> None:
+def _check_required(fn, kwargs):
   required_args = _required_args(fn)
   for arg in required_args:
     if arg not in kwargs:
-      raise ValueError("Argument %s is required." % arg)
+      raise ValueError('Argument %s is required.' % arg)
 
 
-def getargspec(
-    fn: Callable[[], Any]
-    ) -> Union[inspect.FullArgSpec, inspect.ArgSpec]:
+def getargspec(fn):
   if six.PY3:
     spec = inspect.getfullargspec(fn)
   else:
